# Copyright 2018 Amazon.com, Inc. or its affiliates. All Rights Reserved.
#
# Licensed under the Apache License, Version 2.0 (the "License"). You may not
# use this file except in compliance with the License. A copy of the License
# is located at
#
#     http://aws.amazon.com/apache2.0/
#
# or in the "license" file accompanying this file. This file is distributed on
# an "AS IS" BASIS, WITHOUT WARRANTIES OR CONDITIONS OF ANY KIND, either
# express or implied. See the License for the specific language governing
# permissions and limitations under the License.

"""

AutoGluon Imputer:
Imputes missing values in tables based on autogluon-tabular

"""
import os
import pickle
import inspect
import warnings
from autogluon.tabular import TabularPredictor

from typing import List, Dict, Any, Callable

import pandas as pd
from pandas.api.types import is_numeric_dtype
from sklearn.metrics import precision_recall_curve, classification_report, mean_absolute_error
from sklearn.model_selection import train_test_split


class TargetColumnException(Exception):
    """Raised when a target column cannot be used as label for a supervised learning model"""
    pass


class AutoGluonImputer():

    """

    AutoGluonImputer model

    :param model_name: name of the AutoGluonImputer (as tring)
    :param input_columns: list of input column names (as strings)
    :param output_column: output column name (as string)
    :param precision_threshold: precision threshold for imputation of categorical values; if predictions on a validation set were below that threshold, no imputation will be made
    :param numerical_confidence_quantile: confidence quantile for imputation of numerical values (very experimental)
    :param verbosity: verbosity level from 0 to 2
    :param output_path: path to which the AutoGluonImputer is saved to

    Example usage:


    """

    def __init__(self,
<<<<<<< HEAD
             output_column: str = None,
             input_columns: List[str] = None,
             numerical_confidence_quantile: float = 0.0,
             verbosity: int = 0) -> None:
=======
                 model_name: str,
                 output_column: str = None,
                 input_columns: List[str] = None,
                 precision_threshold: float = 0.0,
                 numerical_confidence_quantile: float = 0.0,
                 verbosity: int = 0,
                 output_path: str = '') -> None:
>>>>>>> dbcab647

        self.model_name = model_name
        self.input_columns = input_columns
        self.output_column = output_column
        self.verbosity = verbosity
        self.predictor = None
        self.predictor_mean_absolute_error = None
        self.output_path = '.' if output_path == '' else output_path

    @property
    def imputed_column_name(self):
        return str(self.output_column) + "_imputed"

    @property
    def datawig_model_path(self):
        return os.path.join(self.output_path,
                            'datawigModels',
                            f'{self.model_name}.pickle')

    @property
    def ag_model_path(self):
        return os.path.join(self.output_path, 'agModels', self.model_name)

    def fit(self,
            train_df: pd.DataFrame,
            test_df: pd.DataFrame = None,
            test_split: float = .1,
            time_limit: int = 30) -> Any:
        """

        Trains AutoGluonImputer model for a single column

        :param train_df: training data as dataframe
        :param test_df: test data as dataframe; if not provided, a ratio of test_split of the
                            training data are used as test data
        :param test_split: if no test_df is provided this is the ratio of test data to be held
                            separate for determining model convergence
        :param time_limit: time limit for AutoGluon in seconds
        """
        if not test_df:
            train_df, test_df = train_test_split(train_df.copy(),
                                                 test_size=test_split)

        if not self.input_columns or len(self.input_columns) == 0:
            self.input_columns = [
                c for c in train_df.columns if c is not self.output_column]

        if not is_numeric_dtype(train_df[self.output_column]):
            if train_df[self.output_column].value_counts().max() < 10:
                raise TargetColumnException(
                    "Maximum class count below 10, cannot train imputation model")

            self.predictor = TabularPredictor(label=self.output_column,
                                              problem_type='multiclass',
                                              path=self.ag_model_path,
                                              verbosity=0).\
<<<<<<< HEAD
                                                 fit(train_data=train_df.dropna(subset=[self.output_column]),
                                                        time_limit=time_limit,
                                                        verbosity=self.verbosity,
                                                        excluded_model_types=['GBM', 'XGB']) # due to libopm issue on OSX described here https://github.com/awslabs/autogluon/issues/1296
=======
                fit(train_data=train_df.dropna(subset=[self.output_column]),
                    time_limit=time_limit,
                    verbosity=self.verbosity)
>>>>>>> dbcab647
            y_test = test_df.dropna(subset=[self.output_column])

            # prec-rec curves for finding the likelihood thresholds for minimal
            # precision.
            self.precision_thresholds = {}
            probas = self.predictor.predict_proba(y_test)

            for col_name in probas.columns:
<<<<<<< HEAD
                prec, rec, thresholds = precision_recall_curve(y_test[self.output_column]==col_name,
                                                              probas[col_name], pos_label=True)
                self.precision_thresholds[col_name] = {'precisions': prec, 'thresholds': thresholds}
=======
                prec, rec, thresholds = precision_recall_curve(y_test[self.output_column] == col_name,
                                                               probas[col_name], pos_label=True)
                threshold_idx = max(min((prec >= self.precision_threshold).nonzero()[
                                    0][0], len(thresholds)-1), 0)
                threshold_for_minimal_precision = thresholds[threshold_idx]
                self.precision_thresholds[col_name] = threshold_for_minimal_precision
>>>>>>> dbcab647

            self.classification_metrics = classification_report(y_test[self.output_column],
                                                                self.predictor.predict(y_test))

        else:
            if self.numerical_confidence_quantile == 0.:
                quantile = 1e-5
            else:
                quantile = self.numerical_confidence_quantile

            self.quantiles = [quantile, .5, 1-quantile]

            self.predictor = TabularPredictor(
<<<<<<< HEAD
                                            label=self.output_column,
                                            quantile_levels=self.quantiles,
                                            problem_type='quantile',
                                            verbosity=self.verbosity)\
                                                .fit(train_data=train_df.dropna(subset=[self.output_column]),
                                                    time_limit=time_limit)
=======
                label=self.output_column,
                path=self.ag_model_path,
                quantile_levels=self.quantiles,
                problem_type='quantile',
                verbosity=0)\
                .fit(train_data=train_df.dropna(subset=[self.output_column]),
                     time_limit=time_limit)
>>>>>>> dbcab647

            y_test = test_df[self.output_column].dropna()
            y_pred = self.predictor.predict(
                test_df.dropna(subset=[self.output_column]))
            self.predictor_mean_absolute_error = mean_absolute_error(
                y_test, y_pred[self.quantiles[1]])

        return self

    def predict(self,
                data_frame: pd.DataFrame,
                precision_threshold: float = 0.0,
                numerical_confidence_interval: float = 1.0,
                imputation_suffix: str = "_imputed",
                inplace: bool = False):
        """
        Imputes most likely value if it is above a certain precision threshold determined on the
            validation set

        Returns original dataframe with imputations and respective likelihoods as estimated by
        imputation model; in additional columns; names of imputation columns are that of the label
        suffixed with `imputation_suffix`, names of respective likelihood columns are suffixed
        with `score_suffix`

        :param data_frame:   data frame (pandas)
        :param precision_threshold: double between 0 and 1 indicating precision threshold categorical imputation
        :param numerical_confidence_interval: double between 0 and 1 indicating confidence quantile for numerical imputation
        :param imputation_suffix: suffix for imputation columns
        :param inplace: add column with imputed values and column with confidence scores to data_frame, returns the
            modified object (True). Create copy of data_frame with additional columns, leave input unmodified (False).
        :return: data_frame original dataframe with imputations and likelihood in additional column
        """
        if not inplace:
            df = data_frame.copy(deep=True)
        else:
            df = data_frame

        if self.predictor.info()['problem_type'] != 'quantile':
            imputations = self.predictor.predict(df)
            probas = self.predictor.predict_proba(df)
            for label in self.precision_thresholds.keys():
<<<<<<< HEAD
                above_precision = (imputations == label)
                precisions = self.precision_thresholds[label]['precisions']
                thresholds = self.precision_thresholds[label]['thresholds']
                precision_above = (precisions >= precision_threshold).nonzero()[0][0]
                threshold_for_minimal_precision = thresholds[min(precision_above, len(thresholds)-1)]
                if precision_threshold > 0:
                    above_precision = above_precision & \
                        (probas[label] >= threshold_for_minimal_precision)
                df.loc[above_precision, str(self.output_column) + imputation_suffix] = label
=======
                class_mask = (imputations == label)
                if self.precision_threshold == 0:  # user set no threshold
                    df.loc[class_mask, self.imputed_column_name] = label
                elif self.precision_threshold > 0:  # user set a threshold
                    above_precision = class_mask & \
                        (probas[label] >= self.precision_thresholds[label])
                    df.loc[above_precision, self.imputed_column_name] = label
                else:
                    raise ValueError('The indicated precision threshold of '
                                     f'{self.precision_threshold} is '
                                     'negative, and thus invalid.')

>>>>>>> dbcab647
        else:
            imputations = self.predictor.predict(df)
            if self.numerical_confidence_quantile > 0:
                confidence_tube = imputations[self.quantiles[2]]
                - imputations[self.quantiles[0]]
                error_smaller_than_confidence_tube = confidence_tube > self.predictor_mean_absolute_error
                df.loc[error_smaller_than_confidence_tube, self.imputed_column_name] = \
                    imputations.loc[error_smaller_than_confidence_tube,
                                    self.quantiles[1]]

        return df

    @staticmethod
    def complete(data_frame: pd.DataFrame,
                 precision_threshold: float = 0.0,
                 numeric_confidence_quantile=0.0,
                 inplace: bool = False,
                 time_limit: float = 60.,
                 verbosity=0):
        """
        Given a dataframe with missing values, this function detects all imputable columns, trains an imputation model
        on all other columns and imputes values for each missing value using AutoGluon.

        :param data_frame: original dataframe
        :param precision_threshold: precision threshold for categorical imputations (default: 0.0)
        :param inplace: whether or not to perform imputations inplace (default: False)
        :param verbose: verbosity level, values > 0 log to stdout (default: 0)
        :param output_path: path to store model and metrics
        :return: dataframe with imputations
        """

        # TODO: should we expose temporary dir for model serialization to avoid crashes due to not-writable dirs?

        missing_mask = data_frame.copy().isnull()

        if inplace is False:
            data_frame = data_frame.copy()

        for output_col in data_frame.columns:

            input_cols = list(set(data_frame.columns) - set([output_col]))

            # train on all observed values
            idx_missing = missing_mask[output_col]
            try:
                imputer = AutoGluonImputer(input_columns=input_cols,
                                           output_column=output_col,
                                           precision_threshold=0.0,
                                           numerical_confidence_quantile=0.05,
                                           verbosity=verbosity)\
                    .fit(data_frame, time_limit=time_limit)
                tmp = imputer.predict(data_frame)
                data_frame.loc[idx_missing,
                               output_col] = tmp[output_col + "_imputed"]
            except TargetColumnException:
                warnings.warn(f'Could not train model on column {output_col}')
        return data_frame

    def save(self):
        """

        Saves model to disk. Requires the directory
        `{self.output_path}/datawig_models` to exist.

        """
        params = {k: v for k, v in self.__dict__.items() if k != 'module'}
        pickle.dump(params, open(self.datawig_model_path, "wb"))

    @staticmethod
    def load(output_path: str, model_name: str) -> Any:
        """

        Loads model from output path. Expects
        - a folder `{output_path}/datawigModels` to exist and contain
          `{model_name}.pickle`, itself containing a serialized
          AutoGluonImputer.
        - a folder `{output_path}/agModels` to exist and contain a folder
          named `model_name`, itself containing AutoGluon serialized models.

        :param model_name: string name of the AutoGluonImputer model
        :param output_path: path containing agModels/ and datawigModels/ folders
        :return: AutoGluonImputer model

        """
        params = pickle.load(open(os.path.join(output_path,
                                               "datawigModels",
                                               f"{model_name}.pickle"), "rb"))
        imputer_signature = inspect.getfullargspec(
            AutoGluonImputer.__init__)[0]

        constructor_args = {p: params[p]
                            for p in imputer_signature if p != 'self'}
        non_constructor_args = {p: params[p] for p in params.keys() if
                                p not in ['self'] + list(constructor_args.keys())}

        # use all relevant fields to instantiate AutoGluonImputer
        imputer = AutoGluonImputer(**constructor_args)
        # then set all other args
        for arg, value in non_constructor_args.items():
            setattr(imputer, arg, value)

        # lastly, load AG Model
        imputer.predictor = TabularPredictor.load(os.path.join(output_path,
                                                               "agModels",
                                                               model_name))
        return imputer<|MERGE_RESOLUTION|>--- conflicted
+++ resolved
@@ -56,20 +56,11 @@
     """
 
     def __init__(self,
-<<<<<<< HEAD
-             output_column: str = None,
-             input_columns: List[str] = None,
-             numerical_confidence_quantile: float = 0.0,
-             verbosity: int = 0) -> None:
-=======
-                 model_name: str,
+                 model_name: str = 'AutoGluonImputer',
                  output_column: str = None,
                  input_columns: List[str] = None,
-                 precision_threshold: float = 0.0,
-                 numerical_confidence_quantile: float = 0.0,
                  verbosity: int = 0,
                  output_path: str = '') -> None:
->>>>>>> dbcab647
 
         self.model_name = model_name
         self.input_columns = input_columns
@@ -97,7 +88,8 @@
             train_df: pd.DataFrame,
             test_df: pd.DataFrame = None,
             test_split: float = .1,
-            time_limit: int = 30) -> Any:
+            time_limit: int = 30,
+            numerical_confidence_quantile=.05) -> Any:
         """
 
         Trains AutoGluonImputer model for a single column
@@ -126,16 +118,10 @@
                                               problem_type='multiclass',
                                               path=self.ag_model_path,
                                               verbosity=0).\
-<<<<<<< HEAD
-                                                 fit(train_data=train_df.dropna(subset=[self.output_column]),
-                                                        time_limit=time_limit,
-                                                        verbosity=self.verbosity,
-                                                        excluded_model_types=['GBM', 'XGB']) # due to libopm issue on OSX described here https://github.com/awslabs/autogluon/issues/1296
-=======
                 fit(train_data=train_df.dropna(subset=[self.output_column]),
                     time_limit=time_limit,
-                    verbosity=self.verbosity)
->>>>>>> dbcab647
+                    verbosity=self.verbosity,
+                    excluded_model_types=['GBM', 'XGB']) # due to libopm issue on OSX described here https://github.com/awslabs/autogluon/issues/1296
             y_test = test_df.dropna(subset=[self.output_column])
 
             # prec-rec curves for finding the likelihood thresholds for minimal
@@ -144,47 +130,29 @@
             probas = self.predictor.predict_proba(y_test)
 
             for col_name in probas.columns:
-<<<<<<< HEAD
                 prec, rec, thresholds = precision_recall_curve(y_test[self.output_column]==col_name,
                                                               probas[col_name], pos_label=True)
                 self.precision_thresholds[col_name] = {'precisions': prec, 'thresholds': thresholds}
-=======
-                prec, rec, thresholds = precision_recall_curve(y_test[self.output_column] == col_name,
-                                                               probas[col_name], pos_label=True)
-                threshold_idx = max(min((prec >= self.precision_threshold).nonzero()[
-                                    0][0], len(thresholds)-1), 0)
-                threshold_for_minimal_precision = thresholds[threshold_idx]
-                self.precision_thresholds[col_name] = threshold_for_minimal_precision
->>>>>>> dbcab647
 
             self.classification_metrics = classification_report(y_test[self.output_column],
                                                                 self.predictor.predict(y_test))
 
         else:
-            if self.numerical_confidence_quantile == 0.:
+            if numerical_confidence_quantile == 0.:
                 quantile = 1e-5
             else:
-                quantile = self.numerical_confidence_quantile
+                quantile = numerical_confidence_quantile
 
             self.quantiles = [quantile, .5, 1-quantile]
 
             self.predictor = TabularPredictor(
-<<<<<<< HEAD
-                                            label=self.output_column,
-                                            quantile_levels=self.quantiles,
-                                            problem_type='quantile',
-                                            verbosity=self.verbosity)\
-                                                .fit(train_data=train_df.dropna(subset=[self.output_column]),
-                                                    time_limit=time_limit)
-=======
                 label=self.output_column,
                 path=self.ag_model_path,
                 quantile_levels=self.quantiles,
                 problem_type='quantile',
-                verbosity=0)\
+                verbosity=self.verbosity)\
                 .fit(train_data=train_df.dropna(subset=[self.output_column]),
                      time_limit=time_limit)
->>>>>>> dbcab647
 
             y_test = test_df[self.output_column].dropna()
             y_pred = self.predictor.predict(
@@ -226,33 +194,20 @@
             imputations = self.predictor.predict(df)
             probas = self.predictor.predict_proba(df)
             for label in self.precision_thresholds.keys():
-<<<<<<< HEAD
-                above_precision = (imputations == label)
+                class_mask = (imputations == label)
                 precisions = self.precision_thresholds[label]['precisions']
                 thresholds = self.precision_thresholds[label]['thresholds']
                 precision_above = (precisions >= precision_threshold).nonzero()[0][0]
                 threshold_for_minimal_precision = thresholds[min(precision_above, len(thresholds)-1)]
                 if precision_threshold > 0:
-                    above_precision = above_precision & \
+                    above_precision = class_mask & \
                         (probas[label] >= threshold_for_minimal_precision)
+                else:
+                    above_precision = class_mask
                 df.loc[above_precision, str(self.output_column) + imputation_suffix] = label
-=======
-                class_mask = (imputations == label)
-                if self.precision_threshold == 0:  # user set no threshold
-                    df.loc[class_mask, self.imputed_column_name] = label
-                elif self.precision_threshold > 0:  # user set a threshold
-                    above_precision = class_mask & \
-                        (probas[label] >= self.precision_thresholds[label])
-                    df.loc[above_precision, self.imputed_column_name] = label
-                else:
-                    raise ValueError('The indicated precision threshold of '
-                                     f'{self.precision_threshold} is '
-                                     'negative, and thus invalid.')
-
->>>>>>> dbcab647
         else:
             imputations = self.predictor.predict(df)
-            if self.numerical_confidence_quantile > 0:
+            if self.quantiles[0] > 0:
                 confidence_tube = imputations[self.quantiles[2]]
                 - imputations[self.quantiles[0]]
                 error_smaller_than_confidence_tube = confidence_tube > self.predictor_mean_absolute_error
@@ -297,8 +252,6 @@
             try:
                 imputer = AutoGluonImputer(input_columns=input_cols,
                                            output_column=output_col,
-                                           precision_threshold=0.0,
-                                           numerical_confidence_quantile=0.05,
                                            verbosity=verbosity)\
                     .fit(data_frame, time_limit=time_limit)
                 tmp = imputer.predict(data_frame)
